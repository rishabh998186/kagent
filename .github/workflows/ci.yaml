--- conflicted
+++ resolved
@@ -88,7 +88,6 @@
         if: success()
         working-directory: go
         run: |
-<<<<<<< HEAD
           # Wait for kagent-controller service to be ready
           kubectl wait --for=condition=Available --timeout=120s deployment/kagent-controller -n kagent
           
@@ -130,12 +129,6 @@
           if [ -n "$PORT_FORWARD_PID" ]; then
             kill $PORT_FORWARD_PID 2>/dev/null || true
           fi
-=======
-          export KAGENT_URL="http://$(kubectl get svc -n kagent kagent-controller -o jsonpath='{.status.loadBalancer.ingress[0].ip}'):8083"
-          echo $KAGENT_URL
-
-          go test -race -v github.com/kagent-dev/kagent/go/test/e2e
->>>>>>> 18158c07
       - name: fail print info
         if: failure()
         run: |
